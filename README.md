--- conflicted
+++ resolved
@@ -9,17 +9,13 @@
 
 ## Features
 
-<<<<<<< HEAD
- * Secure: `chezmoi` can retrieve secrets from
-=======
  * Flexible: your dotfiles can be templates (using
    [`text/template`](https://godoc.org/text/template) syntax). Predefined
 variables allow you to change behaviour depending on operating system,
 architecture, and hostname. You can share as much configuration across machines
 as you want, while still being able to control machine-specific details.
 
- * Secure: `chezmoi` can retreive secrets from
->>>>>>> 89763c34
+ * Secure: `chezmoi` can retrieve secrets from
    [1Password](https://1password.com/), [Bitwarden](https://bitwarden.com/),
 [LastPass](https://lastpass.com/), [pass](https://www.passwordstore.org/),
 [Vault](https://www.vaultproject.io/), your Keychain (on macOS), [GNOME
@@ -27,17 +23,7 @@
 command-line utility of your choice. You can checkout your dotfiles repo on as
 many machines as you want without revealing any secrets to anyone.
 
-<<<<<<< HEAD
- * Flexible: your dotfiles can be templates (using
-   [`text/template`](https://godoc.org/text/template) syntax). Predefined
-variables allow you to change behaviour depending on operating system,
-architecture, and hostname. You can share as much configuration across machines
-as you want, while still being able to control machine-specific details.
-
  * Personal: Nothing leaves your machine, unless you want it to. You can use
-=======
- * Personal: Nothing leaves your machine, unlesss you want it to. You can use
->>>>>>> 89763c34
    the version control system of your choice to manage your configuration, and
 you can write the configuration file in the format of your choice.
 
